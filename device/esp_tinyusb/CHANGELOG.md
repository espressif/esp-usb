--- conflicted
+++ resolved
@@ -1,25 +1,9 @@
-<<<<<<< HEAD
 ## 2.0.0 [Unreleased]
 
 ### Breaking changes
 - phy: esp_tinyusb will no longer initialize external PHY. If external PHY is required, it must be explicitly initialized by user and esp_tinyusb must be configured with `skip_phy_setup = true`
 
 ## 1.7.7 [unreleased]
-
-- esp_tinyusb: Added documentation to README.md
-
-## 1.7.6
-
-- MSC: Fixed the possibility to use SD/MMC storage with large capacity (more than 4 GB)
-
-## 1.7.5
-
-- esp_tinyusb: Provide forward compatibility with IDF 6.0
-
-## 1.7.4~1
-=======
-## 1.7.7 [unreleased]
->>>>>>> 96786b0a
 
 - esp_tinyusb: Added documentation to README.md
 
